// The MIT License (MIT)
//
// Copyright (c) 2019 Alexander Grebenyuk (github.com/kean).

import Foundation

// A simple parser combinators implementation. See Grammar.swift for the actual
// regex grammar.

// MARK: - Parser

struct Parser<A> {
    private let run: (_ string: inout Substring) throws -> A?

    init(_ parse: @escaping (_ string: inout Substring) throws -> A?) {
        self.run = parse
    }
}

extension Parser {
    /// Parses the given string. Automatically rollbacks to the point before
    /// parsing started if error is encountered.
    func parse(_ string: inout Substring) throws -> A? {
        let stash = string
        do {
            guard let match = try run(&string) else {
                string = stash
                return nil
            }
            return match
        } catch {
            string = stash // Rollback to the index before parsing started
            throw error
        }
    }

    func parse(_ string: String) throws -> A? {
        var substring = string[...]
        let output = try run(&substring)
        return output
    }
}

struct ParserError: Error, LocalizedError {
    let message: String

    init(_ message: String) {
        self.message = message
    }

    public var errorDescription: String? {
        return "\(message)"
    }
}

// MARK: - Parser (Predifined)

struct Parsers {}

extension Parsers {
    /// Matches the given string.
    static func literal(_ p: String) -> Parser<Void> {
<<<<<<< HEAD
        return Parser<Void> { str in
=======
        Parser<Void> { str in
>>>>>>> 014101c7
            guard str.hasPrefix(p) else {
                return nil
            }
            str.removeFirst(p.count)
            return ()
        }
    }

    /// Matches any character contained in the given string.
    static func literal(from string: String) -> Parser<Void> {
<<<<<<< HEAD
        char(where: string.contains).map { _ in () }
=======
        char.filter(string.contains).map { _ in () }
>>>>>>> 014101c7
    }

    /// Matches any single character.
    static let char = Parser<Character> { str in
        guard let first = str.first else {
            return nil
        }
        str.removeFirst()
        return first
    }

    /// Matches the given character.
    static func char(_ c: Character) -> Parser<Character> {
<<<<<<< HEAD
        char(where: { $0 == c })
    }

    /// Matches a character if it satisfies the given predicate.
    static func char(where predicate: @escaping (Character) -> Bool) -> Parser<Character> {
        char.map { predicate($0) ? $0 : nil }
    }

    /// Matches a character if the given string doesn't contain it.
    static func char(excluding string: String) -> Parser<Character> {
        char(where: { !string.contains($0) })
=======
        char.filter { $0 == c }
    }

    /// Matches a character if the given string doesn't contain it.
    static func char(excluding string: String) -> Parser<Character> {
        char.filter { !string.contains($0) }
    }

    /// Matches characters while the given string doesn't contain them.
    static func string(excluding string: String) -> Parser<String> {
        char(excluding: string).oneOrMore.map { String($0) }
    }

    /// Parsers a natural number or zero. Valid inputs: "0", "1", "10".
    static let number = digit.oneOrMore.map { Int(String($0)) }

    /// Matches a single digit.
    static let digit: Parser<Character> = char.filter(CharacterSet.decimalDigits.contains)
}

extension Parser: ExpressibleByStringLiteral, ExpressibleByUnicodeScalarLiteral, ExpressibleByExtendedGraphemeClusterLiteral where A == Void {
    // Unfortunately had to add these explicitly supposably because of the
    // conditional conformance limitations.
    typealias ExtendedGraphemeClusterLiteralType = StringLiteralType
    typealias UnicodeScalarLiteralType = StringLiteralType
    typealias StringLiteralType = String

    init(stringLiteral value: String) {
        self = Parsers.literal(value)
>>>>>>> 014101c7
    }
}

<<<<<<< HEAD
    /// Matches characters while the given string doesn't contain them.
    static func string(excluding string: String) -> Parser<String> {
        char(excluding: string).oneOrMore.map { String($0) }
=======
// MARK: - Parser (Combinators)

/// Matches only if both of the given parsers produced a result.
func zip<A, B>(_ a: Parser<A>, _ b: Parser<B>) -> Parser<(A, B)> {
    return Parser<(A, B)> { str -> (A, B)? in
        guard let matchA = try a.parse(&str), let matchB = try b.parse(&str) else {
            return nil
        }
        return (matchA, matchB)
>>>>>>> 014101c7
    }
}

<<<<<<< HEAD
    /// Parsers a natural number or zero. Valid inputs: "0", "1", "10".
    static let number = digit.oneOrMore.map { Int(String($0)) }

    /// Matches a single digit.
    static let digit: Parser<Character> = char(where: CharacterSet.decimalDigits.contains)
}

extension Parser: ExpressibleByStringLiteral, ExpressibleByUnicodeScalarLiteral, ExpressibleByExtendedGraphemeClusterLiteral where A == Void {
    // Unfortunately had to add these explicitly supposably because of the
    // conditional conformance limitations.
    typealias ExtendedGraphemeClusterLiteralType = StringLiteralType
    typealias UnicodeScalarLiteralType = StringLiteralType
    typealias StringLiteralType = String

    init(stringLiteral value: String) {
        self = Parsers.literal(value)
    }
}

// MARK: - Parser (Combinators)

/// Matches only if both of the given parsers produced a result.
func zip<A, B>(_ a: Parser<A>, _ b: Parser<B>) -> Parser<(A, B)> {
    return Parser<(A, B)> { str -> (A, B)? in
        guard let matchA = try a.parse(&str), let matchB = try b.parse(&str) else {
            return nil
        }
        return (matchA, matchB)
    }
}

func zip<A, B, C>(
    _ a: Parser<A>,
    _ b: Parser<B>,
    _ c: Parser<C>
) -> Parser<(A, B, C)> {
    zip(a, zip(b, c))
        .map { a, bc in (a, bc.0, bc.1) }
}

func zip<A, B, C, D>(
    _ a: Parser<A>,
    _ b: Parser<B>,
    _ c: Parser<C>,
    _ d: Parser<D>
) -> Parser<(A, B, C, D)> {
    zip(a, zip(b, c, d))
        .map { a, bcd in (a, bcd.0, bcd.1, bcd.2) }
}

func zip<A, B, C, D, E>(
    _ a: Parser<A>,
    _ b: Parser<B>,
    _ c: Parser<C>,
    _ d: Parser<D>,
    _ e: Parser<E>
) -> Parser<(A, B, C, D, E)> {
    zip(a, zip(b, c, d, e))
        .map { a, bcde in (a, bcde.0, bcde.1, bcde.2, bcde.3) }
}

/// Returns the first match or `nil` if no matches are found.
func oneOf<A>(_ parsers: Parser<A>...) -> Parser<A> {
    precondition(!parsers.isEmpty)
    return Parser<A> { str -> A? in
        for parser in parsers {
            if let match = try parser.parse(&str) {
                return match
            }
        }
        return nil
    }
}

extension Parser {
    func map<B>(_ transform: @escaping (A) throws -> B?) -> Parser<B> {
        flatMap { match in
            Parser<B> { _ in try transform(match) }
        }
    }

    func flatMap<B>(_ transform: @escaping (A) -> Parser<B>) -> Parser<B> {
        Parser<B> { str -> B? in
            guard let matchA = try self.parse(&str) else {
                return nil
            }
            let parserB = transform(matchA)
            return try parserB.parse(&str)
        }
    }
}

// MARK: - Parser (Quantifiers)

extension Parser {

    /// Throws an error with the given message if the parser fails to produce a match.
    func required(_ message: String) -> Parser {
        Parser { str -> A? in
            guard let match = try self.parse(&str) else {
                throw ParserError(message)
            }
=======
func zip<A, B, C>(
    _ a: Parser<A>,
    _ b: Parser<B>,
    _ c: Parser<C>
) -> Parser<(A, B, C)> {
    zip(a, zip(b, c))
        .map { a, bc in (a, bc.0, bc.1) }
}

func zip<A, B, C, D>(
    _ a: Parser<A>,
    _ b: Parser<B>,
    _ c: Parser<C>,
    _ d: Parser<D>
) -> Parser<(A, B, C, D)> {
    zip(a, zip(b, c, d))
        .map { a, bcd in (a, bcd.0, bcd.1, bcd.2) }
}

func zip<A, B, C, D, E>(
    _ a: Parser<A>,
    _ b: Parser<B>,
    _ c: Parser<C>,
    _ d: Parser<D>,
    _ e: Parser<E>
) -> Parser<(A, B, C, D, E)> {
    zip(a, zip(b, c, d, e))
        .map { a, bcde in (a, bcde.0, bcde.1, bcde.2, bcde.3) }
}

/// Returns the first match or `nil` if no matches are found.
func oneOf<A>(_ parsers: Parser<A>...) -> Parser<A> {
    precondition(!parsers.isEmpty)
    return Parser<A> { str -> A? in
        for parser in parsers {
            if let match = try parser.parse(&str) {
                return match
            }
        }
        return nil
    }
}

extension Parser {
    func map<B>(_ transform: @escaping (A) throws -> B?) -> Parser<B> {
        flatMap { match in
            Parser<B> { _ in try transform(match) }
        }
    }

    func flatMap<B>(_ transform: @escaping (A) -> Parser<B>) -> Parser<B> {
        Parser<B> { str -> B? in
            guard let matchA = try self.parse(&str) else {
                return nil
            }
            let parserB = transform(matchA)
            return try parserB.parse(&str)
        }
    }

    func filter(_ predicate: @escaping (A) -> Bool) -> Parser<A> {
        map { predicate($0) ? $0 : nil }
    }
}

// MARK: - Parser (Quantifiers)

extension Parser {

    /// Matches the given parser zero or one times. Parser<A> -> Parser<A?> tranformation.
    var optional: Parser<A?> {
        Parser<A?> { str -> A?? in // yes, double-optional, zip unwraps it
            try self.parse(&str)
        }
    }

    /// Matches the given parser zero or more times.
    var zeroOrMore: Parser<[A]> {
        Parser<[A]> { str -> [A]? in
            var matches = [A]()
            while let match = try self.parse(&str) {
                matches.append(match)
            }
            return matches
        }
    }

    /// Matches the given parser one or more times.
    var oneOrMore: Parser<[A]> {
        zeroOrMore.map { $0.isEmpty ? nil : $0 }
    }

    /// Matches of the parser produces no matches (inverts the parser).
    var zero: Parser<Void> {
        map { _ in nil }
    }
}

// MARK: - Parser (Error Reporting)

extension Parser {

    /// Throws an error with the given message if the parser fails to produce a match.
    func orThrow(_ message: String) -> Parser {
        Parser { str -> A? in
            guard let match = try self.parse(&str) else {
                throw ParserError(message)
            }
>>>>>>> 014101c7
            return match
        }
    }

<<<<<<< HEAD
    /// Matches the given parser zero or one times. Parser<A> -> Parser<A?> tranformation.
    var optional: Parser<A?> {
        Parser<A?> { str -> A?? in // yes, double-optional, zip unwraps it
            try self.parse(&str)
        }
=======
    /// Matches if the parser produces no matches. Throws an error otherwise.
    func zeroOrThrow<B>(_ message: String) -> Parser<B> { // automatically casts to whatever type
        map { _ in throw ParserError(message) }
>>>>>>> 014101c7
    }
}

<<<<<<< HEAD
    /// Matches the given parser zero or more times.
    var zeroOrMore: Parser<[A]> {
        Parser<[A]> { str -> [A]? in
            var matches = [A]()
            while let match = try self.parse(&str) {
                matches.append(match)
            }
            return matches
        }
    }

    /// Matches the given parser one or more times.
    var oneOrMore: Parser<[A]> {
        zeroOrMore.map { $0.isEmpty ? nil : $0 }
    }
}

// MARK: - Parser (Misc)

=======
// MARK: - Parser (Misc)

>>>>>>> 014101c7
extension Parsers {

    /// Succeeds when input is empty.
    static let end = Parser<Void> { str in str.isEmpty ? () : nil }

    /// Delays the creation of parser. Use it to break dependency cycles when
    /// creating recursive parsers.
    static func lazy<A>(_ closure: @autoclosure @escaping () -> Parser<A>) -> Parser<A> {
        Parser { str in
            try closure().parse(&str)
        }
    }
}<|MERGE_RESOLUTION|>--- conflicted
+++ resolved
@@ -60,11 +60,7 @@
 extension Parsers {
     /// Matches the given string.
     static func literal(_ p: String) -> Parser<Void> {
-<<<<<<< HEAD
-        return Parser<Void> { str in
-=======
         Parser<Void> { str in
->>>>>>> 014101c7
             guard str.hasPrefix(p) else {
                 return nil
             }
@@ -75,11 +71,7 @@
 
     /// Matches any character contained in the given string.
     static func literal(from string: String) -> Parser<Void> {
-<<<<<<< HEAD
-        char(where: string.contains).map { _ in () }
-=======
         char.filter(string.contains).map { _ in () }
->>>>>>> 014101c7
     }
 
     /// Matches any single character.
@@ -93,19 +85,6 @@
 
     /// Matches the given character.
     static func char(_ c: Character) -> Parser<Character> {
-<<<<<<< HEAD
-        char(where: { $0 == c })
-    }
-
-    /// Matches a character if it satisfies the given predicate.
-    static func char(where predicate: @escaping (Character) -> Bool) -> Parser<Character> {
-        char.map { predicate($0) ? $0 : nil }
-    }
-
-    /// Matches a character if the given string doesn't contain it.
-    static func char(excluding string: String) -> Parser<Character> {
-        char(where: { !string.contains($0) })
-=======
         char.filter { $0 == c }
     }
 
@@ -124,45 +103,6 @@
 
     /// Matches a single digit.
     static let digit: Parser<Character> = char.filter(CharacterSet.decimalDigits.contains)
-}
-
-extension Parser: ExpressibleByStringLiteral, ExpressibleByUnicodeScalarLiteral, ExpressibleByExtendedGraphemeClusterLiteral where A == Void {
-    // Unfortunately had to add these explicitly supposably because of the
-    // conditional conformance limitations.
-    typealias ExtendedGraphemeClusterLiteralType = StringLiteralType
-    typealias UnicodeScalarLiteralType = StringLiteralType
-    typealias StringLiteralType = String
-
-    init(stringLiteral value: String) {
-        self = Parsers.literal(value)
->>>>>>> 014101c7
-    }
-}
-
-<<<<<<< HEAD
-    /// Matches characters while the given string doesn't contain them.
-    static func string(excluding string: String) -> Parser<String> {
-        char(excluding: string).oneOrMore.map { String($0) }
-=======
-// MARK: - Parser (Combinators)
-
-/// Matches only if both of the given parsers produced a result.
-func zip<A, B>(_ a: Parser<A>, _ b: Parser<B>) -> Parser<(A, B)> {
-    return Parser<(A, B)> { str -> (A, B)? in
-        guard let matchA = try a.parse(&str), let matchB = try b.parse(&str) else {
-            return nil
-        }
-        return (matchA, matchB)
->>>>>>> 014101c7
-    }
-}
-
-<<<<<<< HEAD
-    /// Parsers a natural number or zero. Valid inputs: "0", "1", "10".
-    static let number = digit.oneOrMore.map { Int(String($0)) }
-
-    /// Matches a single digit.
-    static let digit: Parser<Character> = char(where: CharacterSet.decimalDigits.contains)
 }
 
 extension Parser: ExpressibleByStringLiteral, ExpressibleByUnicodeScalarLiteral, ExpressibleByExtendedGraphemeClusterLiteral where A == Void {
@@ -248,78 +188,6 @@
             return try parserB.parse(&str)
         }
     }
-}
-
-// MARK: - Parser (Quantifiers)
-
-extension Parser {
-
-    /// Throws an error with the given message if the parser fails to produce a match.
-    func required(_ message: String) -> Parser {
-        Parser { str -> A? in
-            guard let match = try self.parse(&str) else {
-                throw ParserError(message)
-            }
-=======
-func zip<A, B, C>(
-    _ a: Parser<A>,
-    _ b: Parser<B>,
-    _ c: Parser<C>
-) -> Parser<(A, B, C)> {
-    zip(a, zip(b, c))
-        .map { a, bc in (a, bc.0, bc.1) }
-}
-
-func zip<A, B, C, D>(
-    _ a: Parser<A>,
-    _ b: Parser<B>,
-    _ c: Parser<C>,
-    _ d: Parser<D>
-) -> Parser<(A, B, C, D)> {
-    zip(a, zip(b, c, d))
-        .map { a, bcd in (a, bcd.0, bcd.1, bcd.2) }
-}
-
-func zip<A, B, C, D, E>(
-    _ a: Parser<A>,
-    _ b: Parser<B>,
-    _ c: Parser<C>,
-    _ d: Parser<D>,
-    _ e: Parser<E>
-) -> Parser<(A, B, C, D, E)> {
-    zip(a, zip(b, c, d, e))
-        .map { a, bcde in (a, bcde.0, bcde.1, bcde.2, bcde.3) }
-}
-
-/// Returns the first match or `nil` if no matches are found.
-func oneOf<A>(_ parsers: Parser<A>...) -> Parser<A> {
-    precondition(!parsers.isEmpty)
-    return Parser<A> { str -> A? in
-        for parser in parsers {
-            if let match = try parser.parse(&str) {
-                return match
-            }
-        }
-        return nil
-    }
-}
-
-extension Parser {
-    func map<B>(_ transform: @escaping (A) throws -> B?) -> Parser<B> {
-        flatMap { match in
-            Parser<B> { _ in try transform(match) }
-        }
-    }
-
-    func flatMap<B>(_ transform: @escaping (A) -> Parser<B>) -> Parser<B> {
-        Parser<B> { str -> B? in
-            guard let matchA = try self.parse(&str) else {
-                return nil
-            }
-            let parserB = transform(matchA)
-            return try parserB.parse(&str)
-        }
-    }
 
     func filter(_ predicate: @escaping (A) -> Bool) -> Parser<A> {
         map { predicate($0) ? $0 : nil }
@@ -369,49 +237,18 @@
             guard let match = try self.parse(&str) else {
                 throw ParserError(message)
             }
->>>>>>> 014101c7
             return match
         }
     }
 
-<<<<<<< HEAD
-    /// Matches the given parser zero or one times. Parser<A> -> Parser<A?> tranformation.
-    var optional: Parser<A?> {
-        Parser<A?> { str -> A?? in // yes, double-optional, zip unwraps it
-            try self.parse(&str)
-        }
-=======
     /// Matches if the parser produces no matches. Throws an error otherwise.
     func zeroOrThrow<B>(_ message: String) -> Parser<B> { // automatically casts to whatever type
         map { _ in throw ParserError(message) }
->>>>>>> 014101c7
-    }
-}
-
-<<<<<<< HEAD
-    /// Matches the given parser zero or more times.
-    var zeroOrMore: Parser<[A]> {
-        Parser<[A]> { str -> [A]? in
-            var matches = [A]()
-            while let match = try self.parse(&str) {
-                matches.append(match)
-            }
-            return matches
-        }
-    }
-
-    /// Matches the given parser one or more times.
-    var oneOrMore: Parser<[A]> {
-        zeroOrMore.map { $0.isEmpty ? nil : $0 }
     }
 }
 
 // MARK: - Parser (Misc)
 
-=======
-// MARK: - Parser (Misc)
-
->>>>>>> 014101c7
 extension Parsers {
 
     /// Succeeds when input is empty.
